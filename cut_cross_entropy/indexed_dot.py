# Copyright (C) 2024 Apple Inc. All Rights Reserved.
import torch
import triton
import triton.language as tl

from cut_cross_entropy.tl_autotune import indexed_dot_autotune
from cut_cross_entropy.tl_utils import b_bin_fn
from cut_cross_entropy.utils import softcapping


def _indexed_neg_dot_forward_kernel(
    E,
    C,
    Inds,
    Bias,
    Valids,
    Out,
    B,
    D,
    V,
    BMax,
    stride_eb,
    stride_ed,
    stride_cv,
    stride_cd,
    stride_ib,
    stride_biasv,
    stride_vb,
    shift,
    B_BIN,
    BLOCK_B: tl.constexpr,
    BLOCK_D: tl.constexpr,
    GROUP_B: tl.constexpr,
    HAS_BIAS: tl.constexpr,
    HAS_VALIDS: tl.constexpr,
    EVEN_D: tl.constexpr,
    HAS_SHIFT: tl.constexpr,
):
    pid = tl.program_id(axis=0)
    num_b_chunks = tl.cdiv(B, BLOCK_B)
    num_d_chunks = tl.cdiv(D, BLOCK_D)
    num_d_in_group = GROUP_B * num_d_chunks
    group_id = pid // num_d_in_group
    first_pid_b = group_id * GROUP_B
    group_size_b = min(num_b_chunks - first_pid_b, GROUP_B)
    pid_b = (first_pid_b + ((pid % num_d_in_group) % group_size_b)).to(tl.int64)
    pid_d = ((pid % num_d_in_group) // group_size_b).to(tl.int64)

    offs_b = (tl.arange(0, BLOCK_B) + pid_b * BLOCK_B).to(tl.int64)
    if HAS_VALIDS:
        offs_b = tl.load(Valids + stride_vb * offs_b, mask=offs_b < B, other=BMax).to(tl.int64)

    offs_d = (tl.arange(0, BLOCK_D) + pid_d * BLOCK_D).to(tl.int64)
    e_ptrs = E + (stride_eb * offs_b[:, None] + stride_ed * offs_d[None, :])

    e_mask = offs_b[:, None] < BMax
    if not EVEN_D:
        e_mask = e_mask & (offs_d[None, :] < D)

    e = tl.load(e_ptrs, mask=e_mask, other=0.0)

    if HAS_SHIFT:
        offs_b = offs_b + shift

    inds = tl.load(Inds + stride_ib * offs_b, mask=offs_b < BMax, other=V)

    c_ptrs = C + (inds[:, None] * stride_cv + offs_d[None, :] * stride_cd)

    c_mask = inds[:, None] < V
    if not EVEN_D:
        c_mask = c_mask & (offs_d[None, :] < D)

    c = tl.load(c_ptrs, mask=c_mask, other=0.0)

    dot = e.to(tl.float32) * c.to(tl.float32)
    neg_dot = -tl.sum(dot, 1)

    neg_dot = neg_dot.to(dtype=e_ptrs.dtype.element_ty)
    if HAS_BIAS:
        # Need the and (pid_d == 0) because otherwise the bias will be added ceil(D / BLOCK_D) times!
        bias = tl.load(Bias + inds * stride_biasv, mask=(inds < V) & (pid_d == 0), other=0.0)
<<<<<<< HEAD
        bias = bias.to(tl.float32)
=======
>>>>>>> 18a0e4c3
        neg_dot -= bias

    offs_b = (tl.arange(0, BLOCK_B) + pid_b * BLOCK_B).to(tl.int64)
    out_ptrs = Out + offs_b
    tl.atomic_add(out_ptrs, neg_dot.to(out_ptrs.dtype.element_ty), mask=offs_b < B)


_indexed_neg_dot_forward_kernel = triton.jit(_indexed_neg_dot_forward_kernel)
_indexed_neg_dot_forward_kernel = triton.heuristics(  # type: ignore
    {
        "EVEN_D": lambda args: args["D"] % args["BLOCK_D"] == 0,
        "HAS_BIAS": lambda args: args["Bias"] is not None,
        "HAS_VALIDS": lambda args: args["Valids"] is not None,
        "HAS_SHIFT": lambda args: args["shift"] != 0,
        "GROUP_B": lambda args: 8,
    }
)(_indexed_neg_dot_forward_kernel)
_indexed_neg_dot_forward_kernel = indexed_dot_autotune()(_indexed_neg_dot_forward_kernel)  # type: ignore


def indexed_neg_dot_forward_kernel(
    e: torch.Tensor,
    c: torch.Tensor,
    inds: torch.Tensor,
    bias: torch.Tensor | None = None,
    shift: int = 0,
    valids: torch.Tensor | None = None,
    softcap: float | None = None,
    out_dtype: torch.dtype | None = None,
) -> torch.Tensor:
    assert inds.ndim == 1
    assert e.ndim == 2
    assert c.ndim == 2
    assert inds.size(0) == e.size(0)
    assert c.size(1) == e.size(1)

    if valids is not None:
        assert valids.ndim == 1
        B = valids.size(0)
    else:
        B = e.size(0)

    out = e.new_zeros((B,), dtype=torch.float32)

    def grid(META) -> tuple[int]:
        return (triton.cdiv(B, META["BLOCK_B"]) * triton.cdiv(e.size(1), META["BLOCK_D"]),)

    _indexed_neg_dot_forward_kernel[grid](
        e,
        c,
        inds,
        bias,
        valids,
        out,
        B,
        e.size(1),
        c.size(0),
        e.size(0),
        e.stride(0),
        e.stride(1),
        c.stride(0),
        c.stride(1),
        inds.stride(0),
        1 if bias is None else bias.stride(0),
        1 if valids is None else valids.stride(0),
        shift=shift,
        B_BIN=b_bin_fn(B),
    )

    if softcap is not None:
        out = softcapping(out, softcap)

    if out_dtype is None:
        out_dtype = e.dtype

    out = out.to(out_dtype)

    return out<|MERGE_RESOLUTION|>--- conflicted
+++ resolved
@@ -79,10 +79,6 @@
     if HAS_BIAS:
         # Need the and (pid_d == 0) because otherwise the bias will be added ceil(D / BLOCK_D) times!
         bias = tl.load(Bias + inds * stride_biasv, mask=(inds < V) & (pid_d == 0), other=0.0)
-<<<<<<< HEAD
-        bias = bias.to(tl.float32)
-=======
->>>>>>> 18a0e4c3
         neg_dot -= bias
 
     offs_b = (tl.arange(0, BLOCK_B) + pid_b * BLOCK_B).to(tl.int64)
