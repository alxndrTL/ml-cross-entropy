--- conflicted
+++ resolved
@@ -242,20 +242,6 @@
         else:
             d_lse_offs_b = offs_b
 
-<<<<<<< HEAD
-        d_lse = tl.load(dLSE + d_lse_offs_b, mask=d_lse_offs_b < BMax, other=0.0)[:, None]
-
-        d_accum = d_accum * (d_out + d_lse)
-
-    else:
-        d_accum = d_accum * d_out
-
-    if HAS_TARGETS:
-        d_accum = d_accum - tl.where(is_target, d_out, 0.0)
-
-    if HAS_SOFTCAP:
-        d_accum = tl_softcapping_grad(d_accum, accum, softcap)
-=======
         d_lse = tl.load(dLSE + d_lse_offs_b, mask=d_lse_offs_b < BMax, other=0.0)[:, None] * d_accum
         if HAS_SOFTCAP:
             d_lse = tl_softcapping_grad(d_lse, accum, softcap)
@@ -264,7 +250,6 @@
         d_accum = d_xe + d_lse
     else:
         d_accum = d_xe
->>>>>>> 18a0e4c3
 
     if COMPUTE_DBIAS:
         tl.atomic_add(
